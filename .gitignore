--- conflicted
+++ resolved
@@ -17,12 +17,9 @@
 .idea
 .DS_Store
 
-<<<<<<< HEAD
 # Ignoring Local datasets: 
 data/REDD
 data/ukdale
-=======
 *.h5
 *.tar
 *.dat
->>>>>>> 501c4a5f
